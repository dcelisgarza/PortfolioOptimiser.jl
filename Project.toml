name = "PortfolioOptimiser"
uuid = "748726ae-2fc6-4ae6-b81c-5fed3516a822"
authors = ["Daniel Celis Garza"]
version = "0.1.0"

[deps]
AverageShiftedHistograms = "77b51b56-6f8f-5c3a-9cb4-d71f9594ea6e"
Clustering = "aaaa29a8-35af-508c-8bc3-b662a17a0fe5"
DataFrames = "a93c6f00-e57d-5684-b7b6-d8193f3e46c0"
Dates = "ade2ca70-3891-5945-98fb-dc099432e06a"
Distances = "b4f34e82-e78d-54a5-968a-f98e89d6e8f7"
Distributions = "31c24e10-a181-5473-b8eb-7969acd0382f"
GLM = "38e38edf-8417-5370-95a0-9cbb8c7f171a"
JuMP = "4076af6c-e467-56ae-b986-b466b2749572"
LinearAlgebra = "37e2e46d-f89d-539d-b4ee-838fcccc9c8e"
MultivariateStats = "6f286f6a-111f-5878-ab1e-185364afe411"
NearestCorrelationMatrix = "59ddf330-608c-4938-8bc9-a4ee97bbbea6"
Optim = "429524aa-4258-5aef-a3af-852621145aeb"
Plots = "91a5bcdd-55d7-5caf-9e0b-520d859cae80"
PyCall = "438e738f-606a-5dbb-bf0a-cddfbfd45ab0"
Random = "9a3f8284-a2c9-5f02-9a11-845980a1fd5c"
SparseArrays = "2f01184e-e22b-5df5-ae63-d93ebab69eaf"
Statistics = "10745b16-79ce-11e8-11f9-7d13ad32a3b2"
StatsBase = "2913bbd2-ae8a-5f71-8c99-4fb6c76f3a91"

[compat]
<<<<<<< HEAD
Distances = "0.10"
=======
GLM = "1"
Statistics = "1"
>>>>>>> 72590ce8
julia = "1.9"

[extras]
COSMO = "1e616198-aa4e-51ec-90a2-23f7fbd31d8d"
CSV = "336ed68f-0bac-5ca0-87d4-7b16caf5d00b"
Clarabel = "61c947e1-3e6d-4ee4-985a-eec8c727bd6e"
CovarianceEstimation = "587fd27a-f159-11e8-2dae-1979310e6154"
ECOS = "e2685f51-7e38-5353-a97d-a921fd2c8199"
HiGHS = "87dc4568-4c63-4d18-b0c0-bb2238e4078b"
Logging = "56ddb016-857b-54e1-b83d-db4d58db5568"
OrderedCollections = "bac558e1-5e72-5ebc-8fee-abe8a469f55d"
SCS = "c946c3f1-0d1f-5ce8-9dea-7daa1f7e2d13"
SafeTestsets = "1bc83da4-3b8d-516f-aca4-4fe02f6d838f"
Test = "8dfed614-e22c-5e08-85e1-65c5234f0b40"
TimeSeries = "9e3dc215-6440-5c97-bce1-76c03772f85e"

[targets]
test = ["COSMO", "CSV", "Clarabel", "CovarianceEstimation", "ECOS", "HiGHS", "Logging", "OrderedCollections", "SCS", "SafeTestsets", "Test", "TimeSeries"]<|MERGE_RESOLUTION|>--- conflicted
+++ resolved
@@ -24,12 +24,9 @@
 StatsBase = "2913bbd2-ae8a-5f71-8c99-4fb6c76f3a91"
 
 [compat]
-<<<<<<< HEAD
 Distances = "0.10"
-=======
 GLM = "1"
 Statistics = "1"
->>>>>>> 72590ce8
 julia = "1.9"
 
 [extras]
