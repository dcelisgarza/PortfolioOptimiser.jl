name = "PortfolioOptimiser"
uuid = "748726ae-2fc6-4ae6-b81c-5fed3516a822"
authors = ["Daniel Celis Garza"]
version = "0.1.0"

[deps]
AverageShiftedHistograms = "77b51b56-6f8f-5c3a-9cb4-d71f9594ea6e"
Clustering = "aaaa29a8-35af-508c-8bc3-b662a17a0fe5"
DataFrames = "a93c6f00-e57d-5684-b7b6-d8193f3e46c0"
Dates = "ade2ca70-3891-5945-98fb-dc099432e06a"
Distances = "b4f34e82-e78d-54a5-968a-f98e89d6e8f7"
Distributions = "31c24e10-a181-5473-b8eb-7969acd0382f"
GLM = "38e38edf-8417-5370-95a0-9cbb8c7f171a"
JuMP = "4076af6c-e467-56ae-b986-b466b2749572"
LinearAlgebra = "37e2e46d-f89d-539d-b4ee-838fcccc9c8e"
MultivariateStats = "6f286f6a-111f-5878-ab1e-185364afe411"
NearestCorrelationMatrix = "59ddf330-608c-4938-8bc9-a4ee97bbbea6"
Optim = "429524aa-4258-5aef-a3af-852621145aeb"
Plots = "91a5bcdd-55d7-5caf-9e0b-520d859cae80"
PyCall = "438e738f-606a-5dbb-bf0a-cddfbfd45ab0"
Random = "9a3f8284-a2c9-5f02-9a11-845980a1fd5c"
SparseArrays = "2f01184e-e22b-5df5-ae63-d93ebab69eaf"
Statistics = "10745b16-79ce-11e8-11f9-7d13ad32a3b2"
StatsBase = "2913bbd2-ae8a-5f71-8c99-4fb6c76f3a91"

[compat]
<<<<<<< HEAD
Optim = "1"
=======
DataFrames = "1"
AverageShiftedHistograms = "0.8"
MultivariateStats = "0.10"
Distributions = "0.25"
JuMP = "1"
NearestCorrelationMatrix = "0.2"
Plots = "1"
Distances = "0.10"
GLM = "1"
Statistics = "1"
>>>>>>> d3e7bf1b
julia = "1.9"

[extras]
COSMO = "1e616198-aa4e-51ec-90a2-23f7fbd31d8d"
CSV = "336ed68f-0bac-5ca0-87d4-7b16caf5d00b"
Clarabel = "61c947e1-3e6d-4ee4-985a-eec8c727bd6e"
CovarianceEstimation = "587fd27a-f159-11e8-2dae-1979310e6154"
ECOS = "e2685f51-7e38-5353-a97d-a921fd2c8199"
HiGHS = "87dc4568-4c63-4d18-b0c0-bb2238e4078b"
Logging = "56ddb016-857b-54e1-b83d-db4d58db5568"
OrderedCollections = "bac558e1-5e72-5ebc-8fee-abe8a469f55d"
SCS = "c946c3f1-0d1f-5ce8-9dea-7daa1f7e2d13"
SafeTestsets = "1bc83da4-3b8d-516f-aca4-4fe02f6d838f"
Test = "8dfed614-e22c-5e08-85e1-65c5234f0b40"
TimeSeries = "9e3dc215-6440-5c97-bce1-76c03772f85e"

[targets]
test = ["COSMO", "CSV", "Clarabel", "CovarianceEstimation", "ECOS", "HiGHS", "Logging", "OrderedCollections", "SCS", "SafeTestsets", "Test", "TimeSeries"]<|MERGE_RESOLUTION|>--- conflicted
+++ resolved
@@ -24,9 +24,7 @@
 StatsBase = "2913bbd2-ae8a-5f71-8c99-4fb6c76f3a91"
 
 [compat]
-<<<<<<< HEAD
 Optim = "1"
-=======
 DataFrames = "1"
 AverageShiftedHistograms = "0.8"
 MultivariateStats = "0.10"
@@ -37,7 +35,6 @@
 Distances = "0.10"
 GLM = "1"
 Statistics = "1"
->>>>>>> d3e7bf1b
 julia = "1.9"
 
 [extras]
