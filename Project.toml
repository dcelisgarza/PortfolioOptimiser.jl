name = "PortfolioOptimiser"
uuid = "748726ae-2fc6-4ae6-b81c-5fed3516a822"
authors = ["Daniel Celis Garza"]
version = "0.1.0"

[deps]
AverageShiftedHistograms = "77b51b56-6f8f-5c3a-9cb4-d71f9594ea6e"
Clustering = "aaaa29a8-35af-508c-8bc3-b662a17a0fe5"
DataFrames = "a93c6f00-e57d-5684-b7b6-d8193f3e46c0"
Dates = "ade2ca70-3891-5945-98fb-dc099432e06a"
Distances = "b4f34e82-e78d-54a5-968a-f98e89d6e8f7"
Distributions = "31c24e10-a181-5473-b8eb-7969acd0382f"
GLM = "38e38edf-8417-5370-95a0-9cbb8c7f171a"
JuMP = "4076af6c-e467-56ae-b986-b466b2749572"
LinearAlgebra = "37e2e46d-f89d-539d-b4ee-838fcccc9c8e"
MultivariateStats = "6f286f6a-111f-5878-ab1e-185364afe411"
NearestCorrelationMatrix = "59ddf330-608c-4938-8bc9-a4ee97bbbea6"
Optim = "429524aa-4258-5aef-a3af-852621145aeb"
Plots = "91a5bcdd-55d7-5caf-9e0b-520d859cae80"
PyCall = "438e738f-606a-5dbb-bf0a-cddfbfd45ab0"
Random = "9a3f8284-a2c9-5f02-9a11-845980a1fd5c"
SparseArrays = "2f01184e-e22b-5df5-ae63-d93ebab69eaf"
Statistics = "10745b16-79ce-11e8-11f9-7d13ad32a3b2"
StatsBase = "2913bbd2-ae8a-5f71-8c99-4fb6c76f3a91"

[compat]
<<<<<<< HEAD
GLM = "1"
=======
Statistics = "1"
>>>>>>> 738b62e5
julia = "1.9"

[extras]
COSMO = "1e616198-aa4e-51ec-90a2-23f7fbd31d8d"
CSV = "336ed68f-0bac-5ca0-87d4-7b16caf5d00b"
Clarabel = "61c947e1-3e6d-4ee4-985a-eec8c727bd6e"
CovarianceEstimation = "587fd27a-f159-11e8-2dae-1979310e6154"
ECOS = "e2685f51-7e38-5353-a97d-a921fd2c8199"
HiGHS = "87dc4568-4c63-4d18-b0c0-bb2238e4078b"
Logging = "56ddb016-857b-54e1-b83d-db4d58db5568"
OrderedCollections = "bac558e1-5e72-5ebc-8fee-abe8a469f55d"
SCS = "c946c3f1-0d1f-5ce8-9dea-7daa1f7e2d13"
SafeTestsets = "1bc83da4-3b8d-516f-aca4-4fe02f6d838f"
Test = "8dfed614-e22c-5e08-85e1-65c5234f0b40"
TimeSeries = "9e3dc215-6440-5c97-bce1-76c03772f85e"

[targets]
test = ["COSMO", "CSV", "Clarabel", "CovarianceEstimation", "ECOS", "HiGHS", "Logging", "OrderedCollections", "SCS", "SafeTestsets", "Test", "TimeSeries"]<|MERGE_RESOLUTION|>--- conflicted
+++ resolved
@@ -24,11 +24,8 @@
 StatsBase = "2913bbd2-ae8a-5f71-8c99-4fb6c76f3a91"
 
 [compat]
-<<<<<<< HEAD
 GLM = "1"
-=======
 Statistics = "1"
->>>>>>> 738b62e5
 julia = "1.9"
 
 [extras]
