--- conflicted
+++ resolved
@@ -24,9 +24,7 @@
 StatsBase = "2913bbd2-ae8a-5f71-8c99-4fb6c76f3a91"
 
 [compat]
-<<<<<<< HEAD
 AverageShiftedHistograms = "0.8"
-=======
 MultivariateStats = "0.10"
 Distributions = "0.25"
 JuMP = "1"
@@ -35,7 +33,6 @@
 Distances = "0.10"
 GLM = "1"
 Statistics = "1"
->>>>>>> 41b663d2
 julia = "1.9"
 
 [extras]
