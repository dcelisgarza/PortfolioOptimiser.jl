--- conflicted
+++ resolved
@@ -13,12 +13,9 @@
 StatsBase = "2913bbd2-ae8a-5f71-8c99-4fb6c76f3a91"
 
 [compat]
-<<<<<<< HEAD
 JuMP = "1"
-=======
 HiGHS = "1"
 Clustering = "0.15"
->>>>>>> b3a035c0
 julia = "1.9"
 
 [extras]
