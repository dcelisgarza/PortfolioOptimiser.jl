using SafeTestsets

<<<<<<< HEAD
=======
@safetestset "Stats tests" begin
    include("StatsTest.jl")
end

@safetestset "WC Stats tests" begin
    include("WCStatsTest.jl")
end

@safetestset "Factor Stats tests" begin
    include("FactorStatsTest.jl")
end

>>>>>>> aa88b2f9
@safetestset "Entropic and Relativistic RM tests" begin
    include("EntrRelRMs.jl")
end

<<<<<<< HEAD
@safetestset "Asset Statistics" begin
    include("AssetStatisticsTests1.jl")
    include("AssetStatisticsTests2.jl")
=======
@safetestset "Constraint Functions" begin
    include("ConstraintTests.jl")
>>>>>>> aa88b2f9
end

@safetestset "Type tests" begin
    include("TypeTests.jl")
end

@safetestset "Misc Statistics" begin
    include("MiscStatisticsTests.jl")
end

@safetestset "Allocation tests" begin
    include("AllocationTests.jl")
end

@safetestset "OWA Weights" begin
    include("OWAWeightsTests.jl")
end

@safetestset "DBHT Clustering" begin
    include("DBHTClusteringTests.jl")
end

@safetestset "Efficient frontier" begin
    include("EfficientFrontierTests.jl")
end

@safetestset "Near Optimal Centering" begin
    include("NearOptimalCenteringTests.jl")
end

@safetestset "HC Optimistaion" begin
    include("HCOptimisationTests.jl")
end

@safetestset "Constraints" begin
    include("ConstrainedOptimisationTests.jl")
end

@safetestset "Portfolio classes" begin
    include("PortfolioClassesTests.jl")
end

@safetestset "RP optimisation" begin
    include("RPOptimisationTests.jl")
end

@safetestset "RRP Optimisation" begin
    include("RRPOptimisationTests.jl")
end

@safetestset "WC Optimisation" begin
    include("WCOptimisationTests.jl")
end

@safetestset "Plotting" begin
    include("PlottingTests.jl")
end

@safetestset "Trad optimisation rm vectors" begin
    include("TradOptimisationVectorTests.jl")
end

@safetestset "Trad optimisation" begin
    include("TradOptimisationTests.jl")
end

@safetestset "Risk measure tests" begin
    include("RiskMeasureTests.jl")
end

@safetestset "Network constraint tests" begin
    include("NetworkConstraintTests.jl")
end

@safetestset "Clustering tests" begin
    include("ClusteringTests.jl")
end

@safetestset "BL Stats tests" begin
    include("BLStatsTests.jl")
end<|MERGE_RESOLUTION|>--- conflicted
+++ resolved
@@ -1,7 +1,5 @@
 using SafeTestsets
 
-<<<<<<< HEAD
-=======
 @safetestset "Stats tests" begin
     include("StatsTest.jl")
 end
@@ -14,19 +12,12 @@
     include("FactorStatsTest.jl")
 end
 
->>>>>>> aa88b2f9
 @safetestset "Entropic and Relativistic RM tests" begin
     include("EntrRelRMs.jl")
 end
 
-<<<<<<< HEAD
-@safetestset "Asset Statistics" begin
-    include("AssetStatisticsTests1.jl")
-    include("AssetStatisticsTests2.jl")
-=======
 @safetestset "Constraint Functions" begin
     include("ConstraintTests.jl")
->>>>>>> aa88b2f9
 end
 
 @safetestset "Type tests" begin
