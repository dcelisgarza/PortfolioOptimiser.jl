--- conflicted
+++ resolved
@@ -61,20 +61,12 @@
     name::Union{Symbol, <:AbstractString}
     solver::Any
     check_sol::NamedTuple
-<<<<<<< HEAD
     params::Union{Nothing, Pair, <:AbstractVector{Pair}}
-=======
-    params::Union{Nothing, <:AbstractDict}
->>>>>>> 279653fe
     add_bridges::Bool
 end
 function PortOptSolver(; name::Union{Symbol, <:AbstractString} = "", solver::Any = nothing,
                        check_sol::NamedTuple = (; allow_local = true, allow_almost = true),
-<<<<<<< HEAD
                        params::Union{Nothing, Pair, <:AbstractVector{Pair}} = nothing,
-=======
-                       params::Union{Nothing, <:AbstractDict} = nothing,
->>>>>>> 279653fe
                        add_bridges::Bool = true)
     return PortOptSolver(name, solver, check_sol, params, add_bridges)
 end
